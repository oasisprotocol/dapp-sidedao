import { Contract, JsonRpcProvider, toBeHex, ZeroHash, solidityPackedKeccak256,
         zeroPadValue, formatUnits, encodeRlp, decodeRlp, BytesLike, hexlify
} from "ethers"

import { GetProofResponse, TokenInfo } from "./types.js";
import { chain_info } from './chains.js';
import { Block, BlockOptions, JsonRpcBlock } from "@ethereumjs/block";
import { Common, CustomChain } from "@ethereumjs/common";

export function randomchoice<T>(array:T[]):T {
  return array[Math.floor(Math.random() * array.length)];
}

<<<<<<< HEAD
=======
export interface ChainDefinition {
  name: string;
  chain: string;
  icon?: string;
  nativeCurrency: {name:string; symbol:string; decimals:number;};
  infoURL: string;
  shortName: string;
  chainId: number;
  networkId: number;
  slip44?: number;  // https://github.com/satoshilabs/slips/blob/master/slip-0044.md
  rpcUrls: string[];
  features?: {name:string}[];
  hardfork: string;
  explorers?: {name:string;url:string;standard:string;icon?:string;}[];
  ens?: {registry:string};
  customEIPs?: number[];
  parent?: {type:string; chain:string; bridges:{url:string}[];};
  cannotMakeStorageProofs?:boolean;
}

export const chain_info: Record<number,ChainDefinition> = {
    1: {
        "name": "Ethereum Mainnet",
        "chain": "ETH",
        "icon": "ethereum",
        "rpcUrls": [
          "https://eth-mainnet.g.alchemy.com/v2/asYK8chMrnekMUTAvVwaNG2OHyp4fLCe"
          //"https://mainnet.infura.io/v3/${INFURA_API_KEY}",
          //"wss://mainnet.infura.io/ws/v3/${INFURA_API_KEY}",
          //"https://api.mycryptoapi.com/eth",
          //"https://cloudflare-eth.com",
          //"https://ethereum.publicnode.com",
          //"wss://ethereum.publicnode.com",
          //"https://mainnet.gateway.tenderly.co",
          //"wss://mainnet.gateway.tenderly.co",
          //"https://rpc.blocknative.com/boost",
          //"https://rpc.flashbots.net",
          //"https://rpc.flashbots.net/fast",
          //"https://rpc.mevblocker.io",
          //"https://rpc.mevblocker.io/fast",
          //"https://rpc.mevblocker.io/noreverts",
          //"https://rpc.mevblocker.io/fullprivacy"
        ],
        "features": [{ "name": "EIP155" }, { "name": "EIP1559" }],
        "hardfork": "cancun",
        "nativeCurrency": {
          "name": "Ether",
          "symbol": "ETH",
          "decimals": 18
        },
        "infoURL": "https://ethereum.org",
        "shortName": "eth",
        "chainId": 1,
        "networkId": 1,
        "slip44": 60,
        "ens": {
          "registry": "0x00000000000C2E074eC69A0dFb2997BA6C7d2e1e"
        },
        "explorers": [
          {
            "name": "etherscan",
            "url": "https://etherscan.io",
            "standard": "EIP3091"
          },
          {
            "name": "blockscout",
            "url": "https://eth.blockscout.com",
            "icon": "blockscout",
            "standard": "EIP3091"
          },
          {
            "name": "dexguru",
            "url": "https://ethereum.dex.guru",
            "icon": "dexguru",
            "standard": "EIP3091"
          }
        ]
    },
    56: {
        "name": "BNB Smart Chain Mainnet",
        "chain": "BSC",
        "hardfork": "shanghai",
        // Same as cancun, but without 4788
        "customEIPs": [1153, 4844, 5656, 6780, 7516],
        "rpcUrls": [
          "https://bsc-dataseed1.bnbchain.org",
          "https://bsc-dataseed2.bnbchain.org",
          "https://bsc-dataseed3.bnbchain.org",
          "https://bsc-dataseed4.bnbchain.org",
          "https://bsc-dataseed1.defibit.io",
          "https://bsc-dataseed2.defibit.io",
          "https://bsc-dataseed3.defibit.io",
          "https://bsc-dataseed4.defibit.io",
          "https://bsc-dataseed1.ninicoin.io",
          "https://bsc-dataseed2.ninicoin.io",
          "https://bsc-dataseed3.ninicoin.io",
          "https://bsc-dataseed4.ninicoin.io",
          "https://bsc.publicnode.com",
          //"wss://bsc.publicnode.com",
          //"wss://bsc-ws-node.nariox.org"
        ],
        "nativeCurrency": {
          "name": "BNB Chain Native Token",
          "symbol": "BNB",
          "decimals": 18
        },
        "infoURL": "https://www.bnbchain.org/en",
        "shortName": "bnb",
        "chainId": 56,
        "networkId": 56,
        "slip44": 714,
        "explorers": [
          {
            "name": "bscscan",
            "url": "https://bscscan.com",
            "standard": "EIP3091"
          },
          {
            "name": "dexguru",
            "url": "https://bnb.dex.guru",
            "icon": "dexguru",
            "standard": "EIP3091"
          }
        ]
    },
    42161: {
        "name": "Arbitrum One",
        "chainId": 42161,
        "hardfork": "london",
        "shortName": "arb1",
        "chain": "ETH",
        "networkId": 42161,
        "slip44": 9001,
        "nativeCurrency": {
          "name": "Ether",
          "symbol": "ETH",
          "decimals": 18
        },
        "rpcUrls": [
          //"https://arbitrum-mainnet.infura.io/v3/${INFURA_API_KEY}",
          //"https://arb-mainnet.g.alchemy.com/v2/${ALCHEMY_API_KEY}",
          "https://arb1.arbitrum.io/rpc",
          "https://arbitrum-one.publicnode.com",
          //"wss://arbitrum-one.publicnode.com"
        ],
        "explorers": [
          {
            "name": "Arbiscan",
            "url": "https://arbiscan.io",
            "standard": "EIP3091"
          },
          {
            "name": "Arbitrum Explorer",
            "url": "https://explorer.arbitrum.io",
            "standard": "EIP3091"
          },
          {
            "name": "dexguru",
            "url": "https://arbitrum.dex.guru",
            "icon": "dexguru",
            "standard": "EIP3091"
          }
        ],
        "infoURL": "https://arbitrum.io",
        "parent": {
          "type": "L2",
          "chain": "eip155-1",
          "bridges": [{ "url": "https://bridge.arbitrum.io" }]
        }
    },
    10: {
        "name": "OP Mainnet",
        "hardfork": "cancun",
        "chain": "ETH",
        "rpcUrls": [
          "https://opt-mainnet.g.alchemy.com/v2/LTUd8wMSlbXxWBHpYyFE-WyOh2wud4Hb",
          //"https://mainnet.optimism.io",
          //"https://optimism.publicnode.com",
          //"wss://optimism.publicnode.com",
          //"https://optimism.gateway.tenderly.co",
          //"wss://optimism.gateway.tenderly.co"
        ],
        "nativeCurrency": {
          "name": "Ether",
          "symbol": "ETH",
          "decimals": 18
        },
        "infoURL": "https://optimism.io",
        "shortName": "oeth",
        "chainId": 10,
        "networkId": 10,
        "slip44": 614,
        "explorers": [
          {
            "name": "etherscan",
            "url": "https://optimistic.etherscan.io",
            "standard": "EIP3091",
            "icon": "etherscan"
          },
          {
            "name": "blockscout",
            "url": "https://optimism.blockscout.com",
            "icon": "blockscout",
            "standard": "EIP3091"
          },
          {
            "name": "dexguru",
            "url": "https://optimism.dex.guru",
            "icon": "dexguru",
            "standard": "EIP3091"
          }
        ]
    },
    137: {
        "name": "Polygon Mainnet",
        "hardfork": "london",
        "chain": "Polygon",
        "icon": "polygon",
        "rpcUrls": [
          "https://polygon-mainnet.g.alchemy.com/v2/cwgNHMG7HVg1gg_PiN2tZdr27wbW8h9d"
          //"https://polygon-rpc.com/",
          //"https://rpc-mainnet.matic.network",
          //"https://matic-mainnet.chainstacklabs.com",
          //"https://rpc-mainnet.maticvigil.com",
          //"https://rpc-mainnet.matic.quiknode.pro",
          //"https://matic-mainnet-full-rpc.bwarelabs.com",
          //"https://polygon-bor.publicnode.com",
          //"wss://polygon-bor.publicnode.com",
          //"https://polygon.gateway.tenderly.co",
          //"wss://polygon.gateway.tenderly.co"
        ],
        "nativeCurrency": {
          "name": "MATIC",
          "symbol": "MATIC",
          "decimals": 18
        },
        "infoURL": "https://polygon.technology/",
        "shortName": "matic",
        "chainId": 137,
        "networkId": 137,
        "slip44": 966,
        "explorers": [
          {
            "name": "polygonscan",
            "url": "https://polygonscan.com",
            "standard": "EIP3091"
          },
          {
            "name": "dexguru",
            "url": "https://polygon.dex.guru",
            "icon": "dexguru",
            "standard": "EIP3091"
          }
        ]
    },
    80002: {
      "name": "Polygon Testnet (Amoy)",
      "hardfork": "london",
      "chain": "polygon-testnet",
      "icon": "polygon-testnet-amoy",
      "rpcUrls": [
        "https://rpc-amoy.polygon.technology/"
      ],
      "nativeCurrency": {
        "name": "MATIC",
        "symbol": "MATIC",
        "decimals": 18
      },
      "infoURL": "https://polygon.technology/blog/introducing-the-amoy-testnet-for-polygon-pos",
      "shortName": "polygon-amoy",
      "chainId": 80002,
      "networkId": 80002,
      "explorers": [
        {
          name: "polygonscan-amoy",
          url: "https://amoy.polygonscan.com/",
          standard: "EIP3091"
        }
      ]
    },
    23294: {
      chainId: 0x5afe,
      networkId: 0x5afe,
      hardfork: 'london',
      name: 'Oasis Sapphire',
      chain: 'oasis',
      shortName: 'sapphire',
      cannotMakeStorageProofs: true,
      infoURL: 'https://oasisprotocol.org/sapphire',
      icon: 'https://votee.oasis.io/rose.png',
      nativeCurrency: {
        name: 'ROSE',
        symbol: 'ROSE',
        decimals: 18,
      },
      rpcUrls: [
        'https://sapphire.oasis.io/',
        //'wss://sapphire.oasis.io/ws'
      ],
      explorers: [
        {
          name: 'Oasis Sapphire Mainnet Explorer',
          url: 'https://explorer.oasis.io/mainnet/sapphire',
          standard: 'EIP3091'
        }
      ],
    },
    23295: {
      chainId: 0x5aff,
      networkId: 0x5aff,
      hardfork: 'london',
      name: 'Oasis Sapphire Testnet',
      chain: 'oasis-testnet',
      shortName: 'sapphire-testnet',
      cannotMakeStorageProofs: true,
      infoURL: 'https://docs.oasis.io/node/testnet/',
      icon: 'https://votee.oasis.io/rose.png',
      nativeCurrency: { name: 'TEST', symbol: 'TEST', decimals: 18 },
      rpcUrls: [
        'https://testnet.sapphire.oasis.dev/',
        //'wss://testnet.sapphire.oasis.dev/ws'
      ],
      explorers: [
        {
          url: 'https://explorer.oasis.io/testnet/sapphire',
          name: 'Oasis Sapphire Testnet Explorer',
          standard: 'EIP3091'
        }
      ],
    },
    23293: {
      chainId: 0x5afd,
      networkId: 0x5afd,
      hardfork: 'london',
      chain: 'oasis-localnet',
      infoURL: 'https://github.com/oasisprotocol/oasis-web3-gateway/pkgs/container/sapphire-localnet',
      name: 'Sapphire Localnet',
      shortName: 'sapphire-localnet',
      cannotMakeStorageProofs: true,
      icon: 'https://votee.oasis.io/rose.png',
      nativeCurrency: {
        name: 'ROSE',
        symbol: 'ROSE',
        decimals: 18,
      },
      rpcUrls: [
        'http://localhost:8545/',
        //'ws://localhost:8546'
      ],
    },
} as const;
>>>>>>> 2c8c9572

function _getNameAndChainidMap() {
  const res: Record<string,number> = {};
  for( const x in chain_info ) {
    const y = chain_info[x];
    res[y.name] = y.chainId;
  }
  return res;
}

export const xchain_ChainNamesToChainId = _getNameAndChainidMap();

export function xchainRPC(chainId:number)
{
    if( ! (chainId in chain_info) ) {
        throw new Error(`Unknown chain: ${chainId}`);
    }

    const info = chain_info[chainId];
    const rpc_url = randomchoice(info.rpcUrls as string[]);
    console.log('Using RPC URL', rpc_url);
    return new JsonRpcProvider(rpc_url);
}

const ERC20Abi = [
  "function name() public view returns (string)",
  "function symbol() public view returns (string)",
  "function decimals() public view returns (uint8)",
  "function totalSupply() public view returns (uint256)",
];

export async function erc20TokenDetailsFromProvider(addr:string, provider:JsonRpcProvider) : Promise<TokenInfo>
{
  const c = new Contract(addr, ERC20Abi, provider);
  const network = await provider.getNetwork();
  return {
    addr: addr,
    chainId: network.chainId,
    name: await c.name(),
    symbol: await c.symbol(),
    decimals: await c.decimals(),
    totalSupply: await c.totalSupply(),
  }
}

const ERC165Abi = [
  "function supportsInterface(bytes4) public view returns (bool)",
];
const ERC721InterfaceId: string = "0x80ac58cd";
const ERC1155InterfaceId: string = "0xd9b67a26";

export async function getNftContractType(addr:string, provider:JsonRpcProvider): Promise<string | undefined> {
  try {
    const c = new Contract(addr, ERC165Abi, provider);
    const isERC721 = await c.supportsInterface(ERC721InterfaceId)
    if (isERC721) return "ERC-721"
    const isERC1155 = await c.supportsInterface(ERC1155InterfaceId)
    if (isERC1155) return "ERC-1155"
  } catch {
    // Doesn't support ERC-165, so definitely not am ERC-721 or an ERC-1155 NFT.
  }
}

export async function isNFTTokenContract(addr:string, provider:JsonRpcProvider): Promise<boolean> {
  return !!await getNftContractType(addr, provider)
}

export async function getHolderBalance(token:string, holder:string, provider:JsonRpcProvider) : Promise<bigint>
{
  return await new Contract(token, [
    "function balanceOf(address) public view returns (uint256)",
  ], provider).balanceOf(holder);
}

export function getMapSlot(holderAddress: string, mappingPosition: number): string {
  return solidityPackedKeccak256(
    ["bytes", "uint256"],
    [zeroPadValue(holderAddress, 32), mappingPosition]
  );
}

export async function isERC20TokenContract(provider: JsonRpcProvider, address: string): Promise<boolean> {
  try {
    await erc20TokenDetailsFromProvider(address, provider);
  } catch (e) {
    return false
  }

  return true;
}

export async function guessStorageSlot(
  provider: JsonRpcProvider, account: string, holder: string, blockHash = 'latest',
  progressCallback?: (progress: string) => void | undefined
): Promise<{index:number,balance:bigint,balanceDecimal:string} | null> {
  const tokenDetails = await erc20TokenDetailsFromProvider(account, provider);
  const abi = ["function balanceOf(address account) view returns (uint256)"];
  const c = new Contract(account, abi, provider);
  const balance = await c.balanceOf(holder) as bigint;
  console.log('Balance is', typeof balance, balance);
  const balanceInHex = toBeHex(balance, 32);

  // shortlist most frequently used slots, then do brute force
  let shortlist = [
    0x65, // Aragon Test Xi (Mumbai) 0xb707dfe506ce7e10374c14de6891da3059d989b2
    0x1,  // Tally Compound (Ethereum) 0xc00e94Cb662C3520282E6f5717214004A7f26888
    0x33  // DAO Haus Test Xi (Polygon) 0x4d0a8159B88139341c1d1078C8A97ff6001dda91
  ];

  let restOfList = [...Array(256).keys()].filter(i => !shortlist.includes(i));

  const allSlots = shortlist.concat(restOfList)
  // Query most likely range of slots
  for( const i of allSlots ) {
    if (progressCallback) progressCallback(`Checking slot #${i} (${allSlots.indexOf(i)+1} of ${allSlots.length})`)
    const result = await provider.send('eth_getStorageAt', [
      account,
      getMapSlot(holder, i),
      blockHash,
    ]);

    if (result == balanceInHex && result != ZeroHash) {
      return {
        index: i,
        balance,
        balanceDecimal: formatUnits(balance, tokenDetails.decimals)
      };
    }
  }

  return null;
}

export async function fetchStorageProof(provider: JsonRpcProvider, blockHash: string, address: string, slot: number, holder: string): Promise<BytesLike> {
  // TODO Probably unpack and verify
  const response = await provider.send('eth_getProof', [
    address,
    [getMapSlot(holder, slot)],
    blockHash,
  ]) as GetProofResponse;
  return encodeRlp(response.storageProof[0].proof.map(decodeRlp));
}

export async function fetchAccountProof(provider: JsonRpcProvider, blockHash: string, address: string): Promise<BytesLike> {
  const response = await provider.send('eth_getProof', [
    address,
    [],
    blockHash,
  ]) as GetProofResponse;
  return encodeRlp(response.accountProof.map(decodeRlp));
}

/// Retrieve RLP encoded block header
export async function getBlockHeaderRLP(
  provider: JsonRpcProvider,
  blockHash: string
) {
  // Detect which chain RPC provider is, construct custom chain config with hardfork
  const net = await provider.getNetwork();
  const chainId = Number(net.chainId);
  if( ! chainId ) {
    throw new Error("Unable to determine chain ID!");
  }
  if( ! (chainId in chain_info) ) {
    throw new Error("Unsupported chain ID");
  }
  const chain = chain_info[chainId];
  if( ! chain.hardfork ) {
    throw new Error("Unknown hardfork for chain!");
  }

  const opts = {
    common: Common.custom(CustomChain.PolygonMainnet, {
      hardfork: chain.hardfork,
    }),
    skipConsensusFormatValidation: true
  } as BlockOptions;

  // Some chains need specific EIPs enabled
  if( chain.customEIPs ) {
    const customEIPs: number[] = chain.customEIPs;
    opts.common!.setEIPs(customEIPs);
  }

  const result = await provider.send('eth_getBlockByHash', [blockHash, false]) as JsonRpcBlock;

  const b = Block.fromRPC(result, [], opts);
  return hexlify(b.header.serialize());
}<|MERGE_RESOLUTION|>--- conflicted
+++ resolved
@@ -10,361 +10,6 @@
 export function randomchoice<T>(array:T[]):T {
   return array[Math.floor(Math.random() * array.length)];
 }
-
-<<<<<<< HEAD
-=======
-export interface ChainDefinition {
-  name: string;
-  chain: string;
-  icon?: string;
-  nativeCurrency: {name:string; symbol:string; decimals:number;};
-  infoURL: string;
-  shortName: string;
-  chainId: number;
-  networkId: number;
-  slip44?: number;  // https://github.com/satoshilabs/slips/blob/master/slip-0044.md
-  rpcUrls: string[];
-  features?: {name:string}[];
-  hardfork: string;
-  explorers?: {name:string;url:string;standard:string;icon?:string;}[];
-  ens?: {registry:string};
-  customEIPs?: number[];
-  parent?: {type:string; chain:string; bridges:{url:string}[];};
-  cannotMakeStorageProofs?:boolean;
-}
-
-export const chain_info: Record<number,ChainDefinition> = {
-    1: {
-        "name": "Ethereum Mainnet",
-        "chain": "ETH",
-        "icon": "ethereum",
-        "rpcUrls": [
-          "https://eth-mainnet.g.alchemy.com/v2/asYK8chMrnekMUTAvVwaNG2OHyp4fLCe"
-          //"https://mainnet.infura.io/v3/${INFURA_API_KEY}",
-          //"wss://mainnet.infura.io/ws/v3/${INFURA_API_KEY}",
-          //"https://api.mycryptoapi.com/eth",
-          //"https://cloudflare-eth.com",
-          //"https://ethereum.publicnode.com",
-          //"wss://ethereum.publicnode.com",
-          //"https://mainnet.gateway.tenderly.co",
-          //"wss://mainnet.gateway.tenderly.co",
-          //"https://rpc.blocknative.com/boost",
-          //"https://rpc.flashbots.net",
-          //"https://rpc.flashbots.net/fast",
-          //"https://rpc.mevblocker.io",
-          //"https://rpc.mevblocker.io/fast",
-          //"https://rpc.mevblocker.io/noreverts",
-          //"https://rpc.mevblocker.io/fullprivacy"
-        ],
-        "features": [{ "name": "EIP155" }, { "name": "EIP1559" }],
-        "hardfork": "cancun",
-        "nativeCurrency": {
-          "name": "Ether",
-          "symbol": "ETH",
-          "decimals": 18
-        },
-        "infoURL": "https://ethereum.org",
-        "shortName": "eth",
-        "chainId": 1,
-        "networkId": 1,
-        "slip44": 60,
-        "ens": {
-          "registry": "0x00000000000C2E074eC69A0dFb2997BA6C7d2e1e"
-        },
-        "explorers": [
-          {
-            "name": "etherscan",
-            "url": "https://etherscan.io",
-            "standard": "EIP3091"
-          },
-          {
-            "name": "blockscout",
-            "url": "https://eth.blockscout.com",
-            "icon": "blockscout",
-            "standard": "EIP3091"
-          },
-          {
-            "name": "dexguru",
-            "url": "https://ethereum.dex.guru",
-            "icon": "dexguru",
-            "standard": "EIP3091"
-          }
-        ]
-    },
-    56: {
-        "name": "BNB Smart Chain Mainnet",
-        "chain": "BSC",
-        "hardfork": "shanghai",
-        // Same as cancun, but without 4788
-        "customEIPs": [1153, 4844, 5656, 6780, 7516],
-        "rpcUrls": [
-          "https://bsc-dataseed1.bnbchain.org",
-          "https://bsc-dataseed2.bnbchain.org",
-          "https://bsc-dataseed3.bnbchain.org",
-          "https://bsc-dataseed4.bnbchain.org",
-          "https://bsc-dataseed1.defibit.io",
-          "https://bsc-dataseed2.defibit.io",
-          "https://bsc-dataseed3.defibit.io",
-          "https://bsc-dataseed4.defibit.io",
-          "https://bsc-dataseed1.ninicoin.io",
-          "https://bsc-dataseed2.ninicoin.io",
-          "https://bsc-dataseed3.ninicoin.io",
-          "https://bsc-dataseed4.ninicoin.io",
-          "https://bsc.publicnode.com",
-          //"wss://bsc.publicnode.com",
-          //"wss://bsc-ws-node.nariox.org"
-        ],
-        "nativeCurrency": {
-          "name": "BNB Chain Native Token",
-          "symbol": "BNB",
-          "decimals": 18
-        },
-        "infoURL": "https://www.bnbchain.org/en",
-        "shortName": "bnb",
-        "chainId": 56,
-        "networkId": 56,
-        "slip44": 714,
-        "explorers": [
-          {
-            "name": "bscscan",
-            "url": "https://bscscan.com",
-            "standard": "EIP3091"
-          },
-          {
-            "name": "dexguru",
-            "url": "https://bnb.dex.guru",
-            "icon": "dexguru",
-            "standard": "EIP3091"
-          }
-        ]
-    },
-    42161: {
-        "name": "Arbitrum One",
-        "chainId": 42161,
-        "hardfork": "london",
-        "shortName": "arb1",
-        "chain": "ETH",
-        "networkId": 42161,
-        "slip44": 9001,
-        "nativeCurrency": {
-          "name": "Ether",
-          "symbol": "ETH",
-          "decimals": 18
-        },
-        "rpcUrls": [
-          //"https://arbitrum-mainnet.infura.io/v3/${INFURA_API_KEY}",
-          //"https://arb-mainnet.g.alchemy.com/v2/${ALCHEMY_API_KEY}",
-          "https://arb1.arbitrum.io/rpc",
-          "https://arbitrum-one.publicnode.com",
-          //"wss://arbitrum-one.publicnode.com"
-        ],
-        "explorers": [
-          {
-            "name": "Arbiscan",
-            "url": "https://arbiscan.io",
-            "standard": "EIP3091"
-          },
-          {
-            "name": "Arbitrum Explorer",
-            "url": "https://explorer.arbitrum.io",
-            "standard": "EIP3091"
-          },
-          {
-            "name": "dexguru",
-            "url": "https://arbitrum.dex.guru",
-            "icon": "dexguru",
-            "standard": "EIP3091"
-          }
-        ],
-        "infoURL": "https://arbitrum.io",
-        "parent": {
-          "type": "L2",
-          "chain": "eip155-1",
-          "bridges": [{ "url": "https://bridge.arbitrum.io" }]
-        }
-    },
-    10: {
-        "name": "OP Mainnet",
-        "hardfork": "cancun",
-        "chain": "ETH",
-        "rpcUrls": [
-          "https://opt-mainnet.g.alchemy.com/v2/LTUd8wMSlbXxWBHpYyFE-WyOh2wud4Hb",
-          //"https://mainnet.optimism.io",
-          //"https://optimism.publicnode.com",
-          //"wss://optimism.publicnode.com",
-          //"https://optimism.gateway.tenderly.co",
-          //"wss://optimism.gateway.tenderly.co"
-        ],
-        "nativeCurrency": {
-          "name": "Ether",
-          "symbol": "ETH",
-          "decimals": 18
-        },
-        "infoURL": "https://optimism.io",
-        "shortName": "oeth",
-        "chainId": 10,
-        "networkId": 10,
-        "slip44": 614,
-        "explorers": [
-          {
-            "name": "etherscan",
-            "url": "https://optimistic.etherscan.io",
-            "standard": "EIP3091",
-            "icon": "etherscan"
-          },
-          {
-            "name": "blockscout",
-            "url": "https://optimism.blockscout.com",
-            "icon": "blockscout",
-            "standard": "EIP3091"
-          },
-          {
-            "name": "dexguru",
-            "url": "https://optimism.dex.guru",
-            "icon": "dexguru",
-            "standard": "EIP3091"
-          }
-        ]
-    },
-    137: {
-        "name": "Polygon Mainnet",
-        "hardfork": "london",
-        "chain": "Polygon",
-        "icon": "polygon",
-        "rpcUrls": [
-          "https://polygon-mainnet.g.alchemy.com/v2/cwgNHMG7HVg1gg_PiN2tZdr27wbW8h9d"
-          //"https://polygon-rpc.com/",
-          //"https://rpc-mainnet.matic.network",
-          //"https://matic-mainnet.chainstacklabs.com",
-          //"https://rpc-mainnet.maticvigil.com",
-          //"https://rpc-mainnet.matic.quiknode.pro",
-          //"https://matic-mainnet-full-rpc.bwarelabs.com",
-          //"https://polygon-bor.publicnode.com",
-          //"wss://polygon-bor.publicnode.com",
-          //"https://polygon.gateway.tenderly.co",
-          //"wss://polygon.gateway.tenderly.co"
-        ],
-        "nativeCurrency": {
-          "name": "MATIC",
-          "symbol": "MATIC",
-          "decimals": 18
-        },
-        "infoURL": "https://polygon.technology/",
-        "shortName": "matic",
-        "chainId": 137,
-        "networkId": 137,
-        "slip44": 966,
-        "explorers": [
-          {
-            "name": "polygonscan",
-            "url": "https://polygonscan.com",
-            "standard": "EIP3091"
-          },
-          {
-            "name": "dexguru",
-            "url": "https://polygon.dex.guru",
-            "icon": "dexguru",
-            "standard": "EIP3091"
-          }
-        ]
-    },
-    80002: {
-      "name": "Polygon Testnet (Amoy)",
-      "hardfork": "london",
-      "chain": "polygon-testnet",
-      "icon": "polygon-testnet-amoy",
-      "rpcUrls": [
-        "https://rpc-amoy.polygon.technology/"
-      ],
-      "nativeCurrency": {
-        "name": "MATIC",
-        "symbol": "MATIC",
-        "decimals": 18
-      },
-      "infoURL": "https://polygon.technology/blog/introducing-the-amoy-testnet-for-polygon-pos",
-      "shortName": "polygon-amoy",
-      "chainId": 80002,
-      "networkId": 80002,
-      "explorers": [
-        {
-          name: "polygonscan-amoy",
-          url: "https://amoy.polygonscan.com/",
-          standard: "EIP3091"
-        }
-      ]
-    },
-    23294: {
-      chainId: 0x5afe,
-      networkId: 0x5afe,
-      hardfork: 'london',
-      name: 'Oasis Sapphire',
-      chain: 'oasis',
-      shortName: 'sapphire',
-      cannotMakeStorageProofs: true,
-      infoURL: 'https://oasisprotocol.org/sapphire',
-      icon: 'https://votee.oasis.io/rose.png',
-      nativeCurrency: {
-        name: 'ROSE',
-        symbol: 'ROSE',
-        decimals: 18,
-      },
-      rpcUrls: [
-        'https://sapphire.oasis.io/',
-        //'wss://sapphire.oasis.io/ws'
-      ],
-      explorers: [
-        {
-          name: 'Oasis Sapphire Mainnet Explorer',
-          url: 'https://explorer.oasis.io/mainnet/sapphire',
-          standard: 'EIP3091'
-        }
-      ],
-    },
-    23295: {
-      chainId: 0x5aff,
-      networkId: 0x5aff,
-      hardfork: 'london',
-      name: 'Oasis Sapphire Testnet',
-      chain: 'oasis-testnet',
-      shortName: 'sapphire-testnet',
-      cannotMakeStorageProofs: true,
-      infoURL: 'https://docs.oasis.io/node/testnet/',
-      icon: 'https://votee.oasis.io/rose.png',
-      nativeCurrency: { name: 'TEST', symbol: 'TEST', decimals: 18 },
-      rpcUrls: [
-        'https://testnet.sapphire.oasis.dev/',
-        //'wss://testnet.sapphire.oasis.dev/ws'
-      ],
-      explorers: [
-        {
-          url: 'https://explorer.oasis.io/testnet/sapphire',
-          name: 'Oasis Sapphire Testnet Explorer',
-          standard: 'EIP3091'
-        }
-      ],
-    },
-    23293: {
-      chainId: 0x5afd,
-      networkId: 0x5afd,
-      hardfork: 'london',
-      chain: 'oasis-localnet',
-      infoURL: 'https://github.com/oasisprotocol/oasis-web3-gateway/pkgs/container/sapphire-localnet',
-      name: 'Sapphire Localnet',
-      shortName: 'sapphire-localnet',
-      cannotMakeStorageProofs: true,
-      icon: 'https://votee.oasis.io/rose.png',
-      nativeCurrency: {
-        name: 'ROSE',
-        symbol: 'ROSE',
-        decimals: 18,
-      },
-      rpcUrls: [
-        'http://localhost:8545/',
-        //'ws://localhost:8546'
-      ],
-    },
-} as const;
->>>>>>> 2c8c9572
 
 function _getNameAndChainidMap() {
   const res: Record<string,number> = {};
